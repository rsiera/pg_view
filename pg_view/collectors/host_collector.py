--- conflicted
+++ resolved
@@ -83,48 +83,9 @@
     def _read_load_average(self):
         return self._transform_list(os.getloadavg())
 
-<<<<<<< HEAD
     def _concat_load_avg(self, colname, row, optional):
         """ concat all load averages into a single string """
         return ' '.join(str(x) for x in row[:3]) if len(row) >= 3 else ''
-=======
-    def _load_avg_state(self, row, col):
-        state = {}
-        load_avg_str = row[self.output_column_positions[col['out']]]
-        if not load_avg_str:
-            return {}
-        # load average consists of 3 values.
-        load_avg_vals = load_avg_str.split()
-        for no, val in enumerate(load_avg_vals):
-            if float(val) >= col['critical']:
-                state[no] = COLSTATUS.cs_critical
-            elif float(val) >= col['warning']:
-                state[no] = COLSTATUS.cs_warning
-            else:
-                state[no] = COLSTATUS.cs_ok
-        return state
-
-    @staticmethod
-    def _concat_load_avg(colname, row, optional):
-        """ concat all load averages into a single string """
-
-        if len(row) >= 3:
-            return ' '.join(str(x) for x in row[:3])
-        else:
-            return ''
-
-    @staticmethod
-    def _load_avg_status(row, col, val, bound):
-        if val is not None:
-            loads = str(val).split()
-            if len(loads) != 3:
-                logger.error('load average value is not 1min 5min 15 min')
-            for x in loads:
-                f = float(x)
-                if f > bound:
-                    return True
-        return False
->>>>>>> de530277
 
     @staticmethod
     def _read_cpus():
