--- conflicted
+++ resolved
@@ -14,11 +14,7 @@
 from pg_view.models.outputs import COLALIGN
 from pg_view.sqls import SELECT_PG_IS_IN_RECOVERY, SHOW_MAX_CONNECTIONS, SELECT_PGSTAT_VERSION_LESS_THAN_92, \
     SELECT_PGSTAT_VERSION_LESS_THAN_96, SELECT_PGSTAT_NEVER_VERSION
-<<<<<<< HEAD
 from pg_view.utils import PAGESIZE, get_process_or_none
-=======
-from pg_view.utils import MEM_PAGE_SIZE, exec_command_with_output
->>>>>>> 8926f1f2
 
 if sys.hexversion >= 0x03000000:
     long = int
@@ -39,10 +35,6 @@
 
 class PgStatCollector(BaseStatCollector):
     """ Collect PostgreSQL-related statistics """
-<<<<<<< HEAD
-=======
-    STATM_FILENAME = '/proc/{0}/statm'
->>>>>>> 8926f1f2
 
     def __init__(self, pgcon, reconnect, pid, dbname, dbver, always_track_pids):
         super(PgStatCollector, self).__init__()
@@ -65,7 +57,6 @@
         self.total_connections = 0
         self.active_connections = 0
 
-<<<<<<< HEAD
         self.transform_dict_data = [
             {'out': 'pid', 'fn': int},
             {'out': 'state'},
@@ -81,26 +72,6 @@
             {'out': 'guest_time', 'fn': self.unit_converter.ticks_to_seconds, 'optional': True}
         ]
 
-=======
-        self.transform_list_data = [
-            {'out': 'pid', 'in': 0, 'fn': int},
-            {'out': 'state', 'in': 2},
-            {'out': 'utime', 'in': 13, 'fn': self.unit_converter.ticks_to_seconds},
-            {'out': 'stime', 'in': 14, 'fn': self.unit_converter.ticks_to_seconds},
-            {'out': 'priority', 'in': 17, 'fn': int},
-            {'out': 'starttime', 'in': 21, 'fn': long},
-            {'out': 'vsize', 'in': 22, 'fn': int},
-            {'out': 'rss', 'in': 23, 'fn': int},
-            {'out': 'delayacct_blkio_ticks', 'in': 41, 'fn': long, 'optional': True},
-            {'out': 'guest_time', 'in': 42, 'fn': self.unit_converter.ticks_to_seconds, 'optional': True},
-        ]
-
-        self.transform_dict_data = [
-            {'out': 'read_bytes', 'fn': int, 'optional': True},
-            {'out': 'write_bytes', 'fn': int, 'optional': True}
-        ]
-
->>>>>>> 8926f1f2
         self.diff_generator_data = [
             {'out': 'pid', 'diff': False},
             {'out': 'type', 'diff': False},
@@ -146,11 +117,7 @@
                 'in': 'state',
                 'pos': 2,
                 'status_fn': self.status_formatter.check_ps_state,
-<<<<<<< HEAD
                 'warning': 'disk-sleep',
-=======
-                'warning': 'D',
->>>>>>> 8926f1f2
             },
             {
                 'out': 'utime',
@@ -261,7 +228,6 @@
         return cls(cluster['pgcon'], cluster['reconnect'], cluster['pid'], cluster['name'], cluster['ver'], pid)
 
     def get_subprocesses_pid(self):
-<<<<<<< HEAD
         process = get_process_or_none(self.postmaster_pid)
         if process is None:
             return []
@@ -270,14 +236,6 @@
             loggers.logger.info("Couldn't determine the pid of subprocesses for {0}".format(self.postmaster_pid))
             return []
         return [p.pid for p in subprocesses]
-=======
-        ppid = self.postmaster_pid
-        result = exec_command_with_output('ps -o pid --ppid {0} --noheaders'.format(ppid))
-        if result[0] != 0:
-            loggers.logger.info("Couldn't determine the pid of subprocesses for {0}".format(ppid))
-            return []
-        return [int(x) for x in result[1].split()]
->>>>>>> 8926f1f2
 
     def ident(self):
         return '{0} ({1}/{2})'.format('postgres', self.dbname, self.dbver)
@@ -317,11 +275,7 @@
                 self.pgcon.close()
             self.pgcon = None
             self._do_refresh([])
-<<<<<<< HEAD
-            return None
-=======
             return []
->>>>>>> 8926f1f2
 
         # fetch up-to-date list of subprocess PIDs
         pids = self.get_subprocesses_pid()
@@ -377,7 +331,6 @@
         result['cmdline'] = process.cmdline()[0].strip()
         return result
 
-<<<<<<< HEAD
     def delayactt_blkio_ticks_or_default(self, cpu_times):
         return cpu_times.delayacct_blkio_ticks if hasattr(cpu_times, 'delayacct_blkio_ticks') else 0
 
@@ -407,8 +360,14 @@
             proc_data['uss'] = self._get_memory_usage(pid)
         return proc_data
 
-=======
->>>>>>> 8926f1f2
+    def _try_reconnect(self):
+        # if we've lost the connection, try to reconnect and re-initialize all connection invariants
+        self.pgcon, self.postmaster_pid = self.reconnect()
+        self.connection_pid = self.pgcon.get_backend_pid()
+        self.max_connections = self._get_max_connections()
+        self.dbver = dbversion_as_float(self.pgcon)
+        self.server_version = self.pgcon.get_parameter_status('server_version')
+
     def _try_reconnect(self):
         # if we've lost the connection, try to reconnect and re-initialize all connection invariants
         self.pgcon, self.postmaster_pid = self.reconnect()
@@ -549,10 +508,5 @@
                             blocked_temp.extend(self.blocked_diffs[child_row['pid']])
                             del self.blocked_diffs[child_row['pid']]
 
-<<<<<<< HEAD
-    def output(self, displayer):
-        return super(self.__class__, self).output(displayer, before_string='PostgreSQL processes:', after_string='\n')
-=======
     def output(self, displayer, before_string=None, after_string=None):
-        return super(PgStatCollector, self).output(displayer, before_string='PostgreSQL processes:', after_string='\n')
->>>>>>> 8926f1f2
+        return super(PgStatCollector, self).output(displayer, before_string='PostgreSQL processes:', after_string='\n')