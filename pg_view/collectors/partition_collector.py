import glob
import os
import sys
import time
from multiprocessing import Process

from pg_view import consts
from pg_view.collectors.base_collector import BaseStatCollector
from pg_view.loggers import logger
from pg_view.models.formatters import FnFormatter, StatusFormatter
from pg_view.models.outputs import COLALIGN

if sys.hexversion >= 0x03000000:
    long = int
    from queue import Empty
else:
    from Queue import Empty


class PartitionStatCollector(BaseStatCollector):
    """Collect statistics about PostgreSQL partitions """

    DISK_STAT_FILE = '/proc/diskstats'
    DATA_NAME = 'data'
    XLOG_NAME = 'xlog'
    BLOCK_SIZE = 1024

    def __init__(self, dbname, dbversion, work_directory, consumer):
        super(PartitionStatCollector, self).__init__(ticks_per_refresh=1)
        self.dbname = dbname
        self.dbver = dbversion
        self.queue_consumer = consumer
        self.work_directory = work_directory
        self.status_formatter = StatusFormatter(self)
        self.fn_formatter = FnFormatter(self)

        self.df_list_transformation = [
            {'out': 'dev', 'in': 0, 'fn': self._dereference_dev_name},
            {'out': 'space_total', 'in': 1, 'fn': int},
            {'out': 'space_left', 'in': 2, 'fn': int}
        ]

        self.io_list_transformation = [
            {'out': 'sectors_read', 'in': 5, 'fn': int},
            {'out': 'sectors_written', 'in': 9, 'fn': int},
            {'out': 'await', 'in': 13, 'fn': int}
        ]

        self.du_list_transformation = [
            {'out': 'path_size', 'in': 0, 'fn': int},
            {'out': 'path', 'in': 1}
        ]

        self.diff_generator_data = [
            {'out': 'type', 'diff': False},
            {'out': 'dev', 'diff': False},
            {'out': 'path', 'diff': False},
            {'out': 'path_size', 'diff': False},
            {'out': 'space_total', 'diff': False},
            {'out': 'space_left', 'diff': False},
            {'out': 'read', 'in': 'sectors_read'},
            {'out': 'write', 'in': 'sectors_written'},
            {'out': 'path_fill_rate', 'in': 'path_size'},
            {'out': 'time_until_full', 'in': 'space_left', 'fn': self.calculate_time_until_full},
            {'out': 'await'},
        ]

        self.output_transform_data = [
            {'out': 'type', 'pos': 0, 'noautohide': True},
            {'out': 'dev', 'pos': 1, 'noautohide': True},
            {
                'out': 'fill',
                'in': 'path_fill_rate',
                'units': 'MB/s',
                'fn': self.unit_converter.kb_to_mbytes,
                'round': consts.RD,
                'pos': 2,
                'minw': 6,
            },
            {
                'out': 'until_full',
                'in': 'time_until_full',
                'pos': 3,
                'noautohide': True,
                'status_fn': self.status_formatter.time_field_status,
                'fn': self.fn_formatter.time_pretty_print,
                'warning': 10800,
                'critical': 3600,
                'hide_if_ok': True,
                'minw': 13,
            },
            {
                'out': 'total',
                'in': 'space_total',
                'fn': self.fn_formatter.kb_pretty_print,
                'pos': 4,
                'minw': 5,
                'align': COLALIGN.ca_right,
            },
            {
                'out': 'left',
                'in': 'space_left',
                'fn': self.fn_formatter.kb_pretty_print,
                'pos': 5,
                'noautohide': False,
                'minw': 5,
                'align': COLALIGN.ca_right,
            },
            {
                'out': 'read',
                'units': 'MB/s',
                'fn': self.unit_converter.sectors_to_mbytes,
                'round': consts.RD,
                'pos': 6,
                'noautohide': True,
                'minw': 6,
            },
            {
                'out': 'write',
                'units': 'MB/s',
                'fn': self.unit_converter.sectors_to_mbytes,
                'round': consts.RD,
                'pos': 7,
                'noautohide': True,
                'minw': 6,
            },
            {
                'out': 'await',
                'units': 'ms',
                'round': consts.RD,
                'pos': 8,
                'minw': 8,
            },
            {
                'out': 'path_size',
                'fn': self.fn_formatter.kb_pretty_print,
                'pos': 9,
                'noautohide': True,
                'align': COLALIGN.ca_right,
            },
            {'out': 'path', 'pos': 10},
        ]
<<<<<<< HEAD
        self.ncurses_custom_fields = {'header': True, 'prefix': None}
=======
        self.ncurses_custom_fields = {'header': True,
                                      'prefix': None}
>>>>>>> de530277
        self.postinit()

    @classmethod
    def from_cluster(cls, cluster, consumer):
        return cls(['name'], cluster['ver'], cluster['wd'], consumer)

    def ident(self):
        return '{0} ({1}/{2})'.format(super(PartitionStatCollector, self).ident(), self.dbname, self.dbver)

<<<<<<< HEAD
    def _dereference_dev_name(self, devname):
=======
    @staticmethod
    def _dereference_dev_name(devname):
>>>>>>> de530277
        return devname.replace('/dev/', '') if devname else None

    def refresh(self):
        result = {}
        du_out = {'data': [], 'xlog': []}
        df_out = {'data': [], 'xlog': []}

        queue_data = self.queue_consumer.fetch(self.work_directory)
        # run df and du in parallel to reduce the I/O waiting time
        if queue_data:
            (du_out, df_out) = queue_data

        for pname in self.DATA_NAME, self.XLOG_NAME:
            result[pname] = self._transform_input(df_out[pname], self.df_list_transformation)

        io_out = self.get_io_data([result[self.DATA_NAME]['dev'], result[self.XLOG_NAME]['dev']])

        for pname in self.DATA_NAME, self.XLOG_NAME:
            if result[pname]['dev'] in io_out:
                result[pname].update(self._transform_input(io_out[result[pname]['dev']], self.io_list_transformation))
            if pname in du_out:
                result[pname].update(self._transform_input(du_out[pname], self.du_list_transformation))
            # set the type manually
            result[pname]['type'] = pname

        new_rows = [result[self.DATA_NAME], result[self.XLOG_NAME]]
        self._do_refresh(new_rows)
        return new_rows

    @staticmethod
    def calculate_time_until_full(colname, prev, cur):
        # both should be expressed in common units, guaranteed by BLOCK_SIZE
        if (cur.get('path_size', 0) > 0 and
                prev.get('path_size', 0) > 0 and
                cur.get('space_left', 0) > 0 and
                cur['path_size'] < prev['path_size']):
            return cur['space_left'] / (prev['path_size'] - cur['path_size'])
        return None

    @staticmethod
    def get_io_data(pnames):
        """ Retrieve raw data from /proc/diskstat (transformations are perfromed via io_list_transformation)"""
        result = {}
        found = 0  # stop if we found records for all partitions
        total = len(pnames)
        try:
            fp = None
            fp = open(PartitionStatCollector.DISK_STAT_FILE, 'rU')
            for l in fp:
                elements = l.split()
                for pname in pnames:
                    if pname in elements:
                        result[pname] = elements
                        found += 1
                        if found == total:
                            break
                if found == total:
                    break
        except:
            logger.error('Unable to read {0}'.format(PartitionStatCollector.DISK_STAT_FILE))
            result = {}
        finally:
            fp and fp.close()
        return result

    def output(self, displayer, before_string=None, after_string=None):
        return super(PartitionStatCollector, self).output(
            displayer, before_string='PostgreSQL partitions:', after_string='\n')


class DetachedDiskStatCollector(Process):
    """ This class runs in a separate process and runs du and df """
    BLOCK_SIZE = 1024

    OLD_WAL_SUBDIR = '/pg_xlog/'
    WAL_SUBDIR = '/pg_wal/'

    NEW_WAL_SINCE = 10.0

    def __init__(self, q, work_directories, db_version):
        super(DetachedDiskStatCollector, self).__init__()
        self.work_directories = work_directories
        self.q = q
        self.daemon = True
        self.db_version = db_version
        self.df_cache = {}

    @property
    def wal_directory(self):
        """ Since Postgresql 10.0 wal directory was renamed, so we need to
            choose actual wal directory based on a db_version.
        """
        if self.db_version < DetachedDiskStatCollector.NEW_WAL_SINCE:
            return DetachedDiskStatCollector.OLD_WAL_SUBDIR
        else:
            return DetachedDiskStatCollector.WAL_SUBDIR

    def run(self):
        while True:
            # wait until the previous data is consumed
            self.q.join()
            result = {}
            self.df_cache = {}
            for work_directory in self.work_directories:
                du_data = self.get_du_data(work_directory)
                df_data = self.get_df_data(work_directory)
                result[work_directory] = [du_data, df_data]
            self.q.put(result)
            time.sleep(consts.TICK_LENGTH)

    def get_du_data(self, work_directory):
        result = {'data': [], 'xlog': []}
        try:
<<<<<<< HEAD
            data_size = self.run_du(work_directory)
            xlog_size = self.run_du(work_directory + '/pg_xlog/')
=======
            data_size = self.run_du(wd, BLOCK_SIZE)
            xlog_size = self.run_du(wd + self.wal_directory, BLOCK_SIZE)
>>>>>>> de530277
        except Exception as e:
            logger.error('Unable to read free space information for the pg_xlog and data '
                         'directories for the directory {0}: {1}'.format(work_directory, e))
        else:
            # XXX: why do we pass the block size there?
<<<<<<< HEAD
            result['data'] = str(data_size), work_directory
            result['xlog'] = str(xlog_size), work_directory + '/pg_xlog'
=======
            result['data'] = str(data_size), wd
            result['xlog'] = str(xlog_size), wd + self.wal_directory
>>>>>>> de530277
        return result

    def run_du(self, pathname, exclude=None):
        if exclude is None:
            exclude = ['lost+found']
        size = 0
        folders = [pathname]
        root_dev = os.lstat(pathname).st_dev
        while len(folders):
            c = folders.pop()
            for e in os.listdir(c):
                e = os.path.join(c, e)
                try:
                    st = os.lstat(e)
                except os.error:
                    # don't care about files removed while we are trying to read them.
                    continue
                # skip data on different partition
                if st.st_dev != root_dev:
                    continue
                mode = st.st_mode & 0xf000  # S_IFMT
                if mode == 0x4000:  # S_IFDIR
                    if e in exclude:
                        continue
                    folders.append(e)
                    size += st.st_size
                if mode == 0x8000:  # S_IFREG
                    size += st.st_size
        return long(size / self.BLOCK_SIZE)

    def get_df_data(self, work_directory):
        """ Retrive raw data from df (transformations are performed via df_list_transformation) """
        result = {'data': [], 'xlog': []}
        # obtain the device names
        data_dev = self.get_mounted_device(self.get_mount_point(work_directory))
<<<<<<< HEAD
        xlog_dev = self.get_mounted_device(self.get_mount_point(work_directory + '/pg_xlog/'))

        data_vfs = self._get_or_update_df_cache(work_directory, data_dev)
        xlog_vfs = self._get_or_update_df_cache(work_directory + '/pg_xlog/', xlog_dev)
=======
        xlog_dev = self.get_mounted_device(self.get_mount_point(work_directory + self.wal_directory))
        if data_dev not in self.df_cache:
            data_vfs = os.statvfs(work_directory)
            self.df_cache[data_dev] = data_vfs
        else:
            data_vfs = self.df_cache[data_dev]

        if xlog_dev not in self.df_cache:
            xlog_vfs = os.statvfs(work_directory + self.wal_directory)
            self.df_cache[xlog_dev] = xlog_vfs
        else:
            xlog_vfs = self.df_cache[xlog_dev]
>>>>>>> de530277

        data_vfs_blocks = data_vfs.f_bsize / self.BLOCK_SIZE
        result['data'] = (data_dev, data_vfs.f_blocks * data_vfs_blocks, data_vfs.f_bavail * data_vfs_blocks)
        if data_dev != xlog_dev:
            xlog_vfs_blocks = (xlog_vfs.f_bsize / self.BLOCK_SIZE)
            result['xlog'] = (xlog_dev, xlog_vfs.f_blocks * xlog_vfs_blocks, xlog_vfs.f_bavail * xlog_vfs_blocks)
        else:
            result['xlog'] = result['data']
        return result

    def _get_or_update_df_cache(self, work_directory, dev):
        if dev not in self.df_cache:
            vfs = os.statvfs(work_directory)
            self.df_cache[dev] = vfs
        else:
            vfs = self.df_cache[dev]
        return vfs

    @staticmethod
    def get_mounted_device(pathname):
        """Get the device mounted at pathname"""
        # uses "/proc/mounts"
        raw_dev_name = None
        dev_name = None
        pathname = os.path.normcase(pathname)  # might be unnecessary here
        try:
            with open('/proc/mounts', 'r') as ifp:
                for line in ifp:
                    fields = line.rstrip('\n').split()
                    # note that line above assumes that
                    # no mount points contain whitespace
                    if fields[1] == pathname and (fields[0])[:5] == '/dev/':
                        raw_dev_name = dev_name = fields[0]
                        break
        except EnvironmentError:
            pass
        if raw_dev_name is not None and raw_dev_name[:11] == '/dev/mapper':
            # we have to read the /sys/block/*/*/name and match with the rest of the device
            for fname in glob.glob('/sys/block/*/*/name'):
                try:
                    with open(fname) as f:
                        block_dev_name = f.read().strip()
                except IOError:
                    # ignore those files we couldn't read (lack of permissions)
                    continue
                if raw_dev_name[12:] == block_dev_name:
                    # we found the proper device name, get the 3rd comonent of the path
                    # i.e. /sys/block/dm-0/dm/name
                    components = fname.split('/')
                    if len(components) >= 4:
                        dev_name = components[3]
                    break
        return dev_name

    @staticmethod
    def get_mount_point(pathname):
        """Get the mounlst point of the filesystem containing pathname"""
        pathname = os.path.normcase(os.path.realpath(pathname))
        parent_device = path_device = os.stat(pathname).st_dev
        while parent_device == path_device:
            mount_point = pathname
            pathname = os.path.dirname(pathname)
            if pathname == mount_point:
                break
            parent_device = os.stat(pathname).st_dev
        return mount_point


class DiskCollectorConsumer(object):
    """ consumes information from the disk collector and provides it for the local
        collector classes running in the same subprocess.
    """
    def __init__(self, q):
        self.result = {}
        self.cached_result = {}
        self.q = q

    def consume(self):
        # if we haven't consumed the previous value
        if len(self.result) != 0:
            return
        try:
            self.result = self.q.get_nowait()
            self.cached_result = self.result.copy()
        except Empty:
            # we are too fast, just do nothing.
            pass
        else:
            self.q.task_done()

    def fetch(self, work_directory):
        data = None
        if work_directory in self.result:
            data = self.result[work_directory]
            del self.result[work_directory]
        elif work_directory in self.cached_result:
            data = self.cached_result[work_directory]
        return data<|MERGE_RESOLUTION|>--- conflicted
+++ resolved
@@ -140,12 +140,7 @@
             },
             {'out': 'path', 'pos': 10},
         ]
-<<<<<<< HEAD
         self.ncurses_custom_fields = {'header': True, 'prefix': None}
-=======
-        self.ncurses_custom_fields = {'header': True,
-                                      'prefix': None}
->>>>>>> de530277
         self.postinit()
 
     @classmethod
@@ -155,12 +150,8 @@
     def ident(self):
         return '{0} ({1}/{2})'.format(super(PartitionStatCollector, self).ident(), self.dbname, self.dbver)
 
-<<<<<<< HEAD
-    def _dereference_dev_name(self, devname):
-=======
     @staticmethod
     def _dereference_dev_name(devname):
->>>>>>> de530277
         return devname.replace('/dev/', '') if devname else None
 
     def refresh(self):
@@ -233,11 +224,10 @@
 
 class DetachedDiskStatCollector(Process):
     """ This class runs in a separate process and runs du and df """
+
     BLOCK_SIZE = 1024
-
     OLD_WAL_SUBDIR = '/pg_xlog/'
     WAL_SUBDIR = '/pg_wal/'
-
     NEW_WAL_SINCE = 10.0
 
     def __init__(self, q, work_directories, db_version):
@@ -274,25 +264,15 @@
     def get_du_data(self, work_directory):
         result = {'data': [], 'xlog': []}
         try:
-<<<<<<< HEAD
             data_size = self.run_du(work_directory)
-            xlog_size = self.run_du(work_directory + '/pg_xlog/')
-=======
-            data_size = self.run_du(wd, BLOCK_SIZE)
-            xlog_size = self.run_du(wd + self.wal_directory, BLOCK_SIZE)
->>>>>>> de530277
+            xlog_size = self.run_du(work_directory + self.wal_directory)
         except Exception as e:
             logger.error('Unable to read free space information for the pg_xlog and data '
                          'directories for the directory {0}: {1}'.format(work_directory, e))
         else:
             # XXX: why do we pass the block size there?
-<<<<<<< HEAD
             result['data'] = str(data_size), work_directory
-            result['xlog'] = str(xlog_size), work_directory + '/pg_xlog'
-=======
-            result['data'] = str(data_size), wd
-            result['xlog'] = str(xlog_size), wd + self.wal_directory
->>>>>>> de530277
+            result['xlog'] = str(xlog_size), work_directory + self.wal_directory
         return result
 
     def run_du(self, pathname, exclude=None):
@@ -328,25 +308,10 @@
         result = {'data': [], 'xlog': []}
         # obtain the device names
         data_dev = self.get_mounted_device(self.get_mount_point(work_directory))
-<<<<<<< HEAD
-        xlog_dev = self.get_mounted_device(self.get_mount_point(work_directory + '/pg_xlog/'))
+        xlog_dev = self.get_mounted_device(self.get_mount_point(work_directory + self.wal_directory))
 
         data_vfs = self._get_or_update_df_cache(work_directory, data_dev)
-        xlog_vfs = self._get_or_update_df_cache(work_directory + '/pg_xlog/', xlog_dev)
-=======
-        xlog_dev = self.get_mounted_device(self.get_mount_point(work_directory + self.wal_directory))
-        if data_dev not in self.df_cache:
-            data_vfs = os.statvfs(work_directory)
-            self.df_cache[data_dev] = data_vfs
-        else:
-            data_vfs = self.df_cache[data_dev]
-
-        if xlog_dev not in self.df_cache:
-            xlog_vfs = os.statvfs(work_directory + self.wal_directory)
-            self.df_cache[xlog_dev] = xlog_vfs
-        else:
-            xlog_vfs = self.df_cache[xlog_dev]
->>>>>>> de530277
+        xlog_vfs = self._get_or_update_df_cache(work_directory + self.wal_directory, xlog_dev)
 
         data_vfs_blocks = data_vfs.f_bsize / self.BLOCK_SIZE
         result['data'] = (data_dev, data_vfs.f_blocks * data_vfs_blocks, data_vfs.f_bavail * data_vfs_blocks)
