<<<<<<< HEAD
import psutil
=======
from pg_view import loggers
from pg_view.collectors.base_collector import BaseStatCollector
from pg_view.consts import RD
>>>>>>> 8926f1f2

from pg_view.collectors.base_collector import BaseStatCollector, _remap_params
from pg_view.consts import RD

<<<<<<< HEAD

class SystemStatCollector(BaseStatCollector):
    """ Collect global system statistics, i.e. CPU/IO usage, not including memory. """
=======
class SystemStatCollector(BaseStatCollector):
    """ Collect global system statistics, i.e. CPU/IO usage, not including memory. """
    PROC_STAT_FILENAME = '/proc/stat'
>>>>>>> 8926f1f2

    def __init__(self):
        super(SystemStatCollector, self).__init__()

        self.transform_list_data = [
            {'out': 'utime', 'in': 0, 'fn': float},
            {'out': 'stime', 'in': 2, 'fn': float},
            {'out': 'idle', 'in': 3, 'fn': float},
            {'out': 'iowait', 'in': 4, 'fn': float},
            {'out': 'irq', 'in': 5, 'fn': float},
            {'out': 'softirq', 'in': 6, 'fn': float, 'optional': True},
            {'out': 'steal', 'in': 7, 'fn': float, 'optional': True},
            {'out': 'guest', 'in': 8, 'fn': float, 'optional': True}
        ]

        self.transform_dict_data = [
            {'out': 'ctxt', 'fn': float},
            {'out': 'cpu'},
            {'out': 'running', 'in': 'procs_running', 'fn': int},
            {'out': 'blocked', 'in': 'procs_blocked', 'fn': int}
        ]

        self.diff_generator_data = [
            {'out': 'utime', 'fn': self._cpu_time_diff},
            {'out': 'stime', 'fn': self._cpu_time_diff},
            {'out': 'idle', 'fn': self._cpu_time_diff},
            {'out': 'iowait', 'fn': self._cpu_time_diff},
            {'out': 'irq', 'fn': self._cpu_time_diff},
            {'out': 'softirq', 'fn': self._cpu_time_diff},
            {'out': 'steal', 'fn': self._cpu_time_diff},
            {'out': 'guest', 'fn': self._cpu_time_diff},
            {'out': 'ctxt'},
            {'out': 'running', 'diff': False},
            {'out': 'blocked', 'diff': False},
        ]

        self.output_transform_data = [
            {
                'out': 'utime',
                'units': '%',
                'fn': self.unit_converter.time_diff_to_percent,
                'round': RD,
                'minw': 5,
                'pos': 0,
                'warning': 50,
                'critial': 90,
            },
            {
                'out': 'stime',
                'units': '%',
                'fn': self.unit_converter.time_diff_to_percent,
                'round': RD,
                'pos': 1,
                'minw': 5,
                'warning': 10,
                'critical': 30,
            },
            {
                'out': 'idle',
                'units': '%',
                'fn': self.unit_converter.time_diff_to_percent,
                'round': RD,
                'pos': 2,
                'minw': 5,
            },
            {
                'out': 'iowait',
                'units': '%',
                'fn': self.unit_converter.time_diff_to_percent,
                'round': RD,
                'pos': 3,
                'minw': 5,
                'warning': 20,
                'critical': 50,
            },
            {
                'out': 'irq',
                'units': '%',
                'fn': self.unit_converter.time_diff_to_percent,
                'round': RD,
            },
            {
                'out': 'soft',
                'in': 'softirq',
                'units': '%',
                'fn': self.unit_converter.time_diff_to_percent,
                'round': RD,
            },
            {
                'out': 'steal',
                'units': '%',
                'fn': self.unit_converter.time_diff_to_percent,
                'round': RD,
            },
            {
                'out': 'guest',
                'units': '%',
                'fn': self.unit_converter.time_diff_to_percent,
                'round': RD,
            },
            {
                'out': 'ctxt',
                'units': '/s',
                'fn': int,
                'pos': 4,
            },
            {
                'out': 'run',
                'in': 'running',
                'pos': 5,
                'minw': 3,
            },
            {
                'out': 'block',
                'in': 'blocked',
                'pos': 6,
                'minw': 3,
                'warning': 1,
                'critial': 5,
            },
        ]

        self.previos_total_cpu_time = 0
        self.current_total_cpu_time = 0
        self.cpu_time_diff = 0
        self.ncurses_custom_fields = {'header': False, 'prefix': 'sys: ', 'prepend_column_headers': True}
        self.postinit()

    def refresh(self):
<<<<<<< HEAD
        cpu_times = self.read_cpu_times()
        cpu_stats = self.read_cpu_stats()
        result = dict(cpu_times, **cpu_stats)

        self._refresh_cpu_time_values(cpu_times)
=======
        """ Read data from global /proc/stat """
        result = {}
        stat_data = self._read_proc_stat()
        cpu_data = self._read_cpu_data(stat_data.get('cpu', []))
        result.update(stat_data)
        result.update(cpu_data)
        self._refresh_cpu_time_values(cpu_data)
>>>>>>> 8926f1f2
        self._do_refresh([result])
        return result

    def read_cpu_times(self):
        psutil_to_output_mapping = {
            'guest': 'guest',
            'idle': 'idle',
            'iowait': 'iowait',
            'irq': 'irq',
            'softirq': 'softirq',
            'steal': 'steal',
            'system': 'stime',
            'user': 'utime',
        }

        cpu_times = psutil.cpu_times()._asdict()
        return _remap_params(cpu_times, psutil_to_output_mapping)

    def read_cpu_stats(self):
        psutil_to_output_mapping = {
            'ctx_switches': 'ctxt',
            'procs_running': 'running',
            'procs_blocked': 'blocked',
        }
        cpu_stats = psutil.cpu_stats()._asdict()
        if psutil.LINUX:
            refreshed_cpu_stats = self.get_missing_cpu_stat_from_file()
            cpu_stats.update(refreshed_cpu_stats)
        return _remap_params(cpu_stats, psutil_to_output_mapping)

    def get_missing_cpu_stat_from_file(self):
        from psutil._pslinux import open_binary, get_procfs_path
        missing_data = {}
        with open_binary('%s/stat' % get_procfs_path()) as f:
            for line in f:
                name, args, value = line.strip().partition(b' ')
                if name.startswith(b'procs_'):
                    missing_data[name] = int(value)
        return missing_data

    def _refresh_cpu_time_values(self, cpu_times):
        # calculate the sum of all CPU indicators and store it.
        total_cpu_time = sum(v for v in cpu_times.values() if v is not None)
        # calculate actual differences in cpu time values
        self.previos_total_cpu_time = self.current_total_cpu_time
        self.current_total_cpu_time = total_cpu_time
        self.cpu_time_diff = self.current_total_cpu_time - self.previos_total_cpu_time

<<<<<<< HEAD
=======
    def _read_proc_stat(self):
        """ see man 5 proc for details (/proc/stat). We don't parse cpu info here """
        raw_result = {}
        result = {}
        try:
            fp = open(SystemStatCollector.PROC_STAT_FILENAME, 'rU')
            # split /proc/stat into the name - value pairs
            for line in fp:
                elements = line.strip().split()
                if len(elements) > 2:
                    raw_result[elements[0]] = elements[1:]
                elif len(elements) > 1:
                    raw_result[elements[0]] = elements[1]
                # otherwise, the line is probably empty or bogus and should be skipped
            result = self._transform_input(raw_result)
        except IOError:
            loggers.logger.error(
                'Unable to read {0}, global data will be unavailable'.format(self.PROC_STAT_FILENAME))
        return result

>>>>>>> 8926f1f2
    def _cpu_time_diff(self, colname, current, previous):
        if current.get(colname) and previous.get(colname) and self.cpu_time_diff > 0:
            return (current[colname] - previous[colname]) / self.cpu_time_diff
        return None
<<<<<<< HEAD

    def output(self, displayer):
=======

    def _read_cpu_data(self, cpu_row):
        """ Parse the cpu row from /proc/stat """
        return self._transform_input(cpu_row)

    def output(self, displayer, before_string=None, after_string=None):
>>>>>>> 8926f1f2
        return super(SystemStatCollector, self).output(displayer, before_string='System statistics:', after_string='\n')<|MERGE_RESOLUTION|>--- conflicted
+++ resolved
@@ -1,23 +1,11 @@
-<<<<<<< HEAD
 import psutil
-=======
-from pg_view import loggers
-from pg_view.collectors.base_collector import BaseStatCollector
-from pg_view.consts import RD
->>>>>>> 8926f1f2
 
 from pg_view.collectors.base_collector import BaseStatCollector, _remap_params
 from pg_view.consts import RD
 
-<<<<<<< HEAD
 
 class SystemStatCollector(BaseStatCollector):
     """ Collect global system statistics, i.e. CPU/IO usage, not including memory. """
-=======
-class SystemStatCollector(BaseStatCollector):
-    """ Collect global system statistics, i.e. CPU/IO usage, not including memory. """
-    PROC_STAT_FILENAME = '/proc/stat'
->>>>>>> 8926f1f2
 
     def __init__(self):
         super(SystemStatCollector, self).__init__()
@@ -147,21 +135,11 @@
         self.postinit()
 
     def refresh(self):
-<<<<<<< HEAD
         cpu_times = self.read_cpu_times()
         cpu_stats = self.read_cpu_stats()
         result = dict(cpu_times, **cpu_stats)
 
         self._refresh_cpu_time_values(cpu_times)
-=======
-        """ Read data from global /proc/stat """
-        result = {}
-        stat_data = self._read_proc_stat()
-        cpu_data = self._read_cpu_data(stat_data.get('cpu', []))
-        result.update(stat_data)
-        result.update(cpu_data)
-        self._refresh_cpu_time_values(cpu_data)
->>>>>>> 8926f1f2
         self._do_refresh([result])
         return result
 
@@ -210,42 +188,10 @@
         self.current_total_cpu_time = total_cpu_time
         self.cpu_time_diff = self.current_total_cpu_time - self.previos_total_cpu_time
 
-<<<<<<< HEAD
-=======
-    def _read_proc_stat(self):
-        """ see man 5 proc for details (/proc/stat). We don't parse cpu info here """
-        raw_result = {}
-        result = {}
-        try:
-            fp = open(SystemStatCollector.PROC_STAT_FILENAME, 'rU')
-            # split /proc/stat into the name - value pairs
-            for line in fp:
-                elements = line.strip().split()
-                if len(elements) > 2:
-                    raw_result[elements[0]] = elements[1:]
-                elif len(elements) > 1:
-                    raw_result[elements[0]] = elements[1]
-                # otherwise, the line is probably empty or bogus and should be skipped
-            result = self._transform_input(raw_result)
-        except IOError:
-            loggers.logger.error(
-                'Unable to read {0}, global data will be unavailable'.format(self.PROC_STAT_FILENAME))
-        return result
-
->>>>>>> 8926f1f2
     def _cpu_time_diff(self, colname, current, previous):
         if current.get(colname) and previous.get(colname) and self.cpu_time_diff > 0:
             return (current[colname] - previous[colname]) / self.cpu_time_diff
         return None
-<<<<<<< HEAD
-
-    def output(self, displayer):
-=======
-
-    def _read_cpu_data(self, cpu_row):
-        """ Parse the cpu row from /proc/stat """
-        return self._transform_input(cpu_row)
 
     def output(self, displayer, before_string=None, after_string=None):
->>>>>>> 8926f1f2
         return super(SystemStatCollector, self).output(displayer, before_string='System statistics:', after_string='\n')