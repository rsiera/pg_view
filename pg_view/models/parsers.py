import glob
import os
import re
import socket
from collections import namedtuple

from pg_view.loggers import logger
from pg_view.utils import readlines_file, read_file, STAT_FIELD

connection_params = namedtuple('connection_params', ['pid', 'version', 'dbname'])

<<<<<<< HEAD

def get_dbname_from_path(db_path):
    m = re.search(r'/pgsql_(.*?)(/\d+.\d+)?/data/?', db_path)
    return m.group(1) if m else db_path


class ProcWorker(object):
    def get_postmasters_directories(self):
        """ detect all postmasters running and get their pids """
        postmasters = {}
        pg_pids, pg_proc_stat = self._get_postgres_processes()

        # we have a pid -> stat fields map, and an array of all pids.
        # sort pids array by the start time of the process, so that we
        # minimize the number of looks into /proc/../cmdline latter
        # the idea is that processes starting earlier are likely to be
        # parent ones.
        pg_pids.sort(key=lambda pid: pg_proc_stat[pid][STAT_FIELD.st_start_time])
        for pid in pg_pids:
            st = pg_proc_stat[pid]
            ppid = st[STAT_FIELD.st_ppid]
            # if parent is also a postgres process - no way this is a postmaster
            if ppid in pg_pids:
                continue
            link_filename = '/proc/{0}/cwd'.format(pid)
            # now get its data directory in the /proc/[pid]/cmdline
            if not os.access(link_filename, os.R_OK):
                logger.warning(
                    'potential postmaster work directory file {0} is not accessible'.format(link_filename))
                continue
            # now read the actual directory, check this is accessible to us and belongs to PostgreSQL
            # additionally, we check that we haven't seen this directory before, in case the check
            # for a parent pid still produce a postmaster child. Be extra careful to catch all exceptions
            # at this phase, we don't want one bad postmaster to be the reason of tool's failure for the
            # other good ones.
            try:
                pg_dir = os.readlink(link_filename)
            except os.error as e:
                logger.error('unable to readlink {0}: OS reported {1}'.format(link_filename, e))
                continue
            if pg_dir in postmasters:
                continue
            if not os.access(pg_dir, os.R_OK):
                logger.warning(
                    'unable to access the PostgreSQL candidate directory {0}, have to skip it'.format(pg_dir))
                continue

            params = self.get_pg_version_from_file(pid, pg_dir)
            if params:
                postmasters[pg_dir] = params
        return postmasters

    def _get_postgres_processes(self):
        pg_pids = []
        pg_proc_stat = {}
        # get all 'number' directories from /proc/ and sort them
        for f in glob.glob('/proc/[0-9]*/stat'):
            # make sure the particular pid is accessible to us
            if not os.access(f, os.R_OK):
                continue
            try:
                with open(f, 'rU') as fp:
                    stat_fields = fp.read().strip().split()
            except:
                logger.error('failed to read {0}'.format(f))
                continue
            # read PostgreSQL processes. Avoid zombies
            if len(stat_fields) < STAT_FIELD.st_start_time + 1 or stat_fields[STAT_FIELD.st_process_name] not in \
                    ('(postgres)', '(postmaster)') or stat_fields[STAT_FIELD.st_state] == 'Z':
                if stat_fields[STAT_FIELD.st_state] == 'Z':
                    logger.warning('zombie process {0}'.format(f))
                if len(stat_fields) < STAT_FIELD.st_start_time + 1:
                    logger.error('{0} output is too short'.format(f))
                continue
            # convert interesting fields to int
            for no in STAT_FIELD.st_pid, STAT_FIELD.st_ppid, STAT_FIELD.st_start_time:
                stat_fields[no] = int(stat_fields[no])
            pid = stat_fields[STAT_FIELD.st_pid]
            pg_proc_stat[pid] = stat_fields
            pg_pids.append(pid)
        return pg_pids, pg_proc_stat

    def get_pg_version_from_file(self, pid, pg_dir):
        link_filename = '/proc/{0}/cwd'.format(pid)
        # if PG_VERSION file is missing, this is not a postgres directory
        PG_VERSION_FILENAME = '{0}/PG_VERSION'.format(link_filename)
        if not os.access(PG_VERSION_FILENAME, os.R_OK):
            logger.warning('PostgreSQL candidate directory {0} is missing PG_VERSION file, '
                           'have to skip it'.format(pg_dir))
            return None
        try:
            data = read_file(PG_VERSION_FILENAME).strip()
            version = self._version_or_value_error(data)
        except os.error:
            logger.error('unable to read version number from PG_VERSION directory {0}, '
                         'have to skip it'.format(pg_dir))
        except ValueError:
            logger.error("PG_VERSION doesn't contain a valid version number: {0}".format(data))
        else:
            dbname = get_dbname_from_path(pg_dir)
            return connection_params(pid=pid, version=version, dbname=dbname)
        return None

    def _version_or_value_error(self, data):
        if data is not None and len(data) >= 3:
            version = float(data)
        else:
            raise ValueError
        return version

    def detect_with_postmaster_pid(self, work_directory, version):
        # PostgreSQL 9.0 doesn't have enough data
        result = {}
        if version is None or version == 9.0:
            return None
        PID_FILE = '{0}/postmaster.pid'.format(work_directory)

        # try to access the socket directory
        if not os.access(work_directory, os.R_OK | os.X_OK):
            logger.warning(
                'cannot access PostgreSQL cluster directory {0}: permission denied'.format(work_directory))
            return None
        try:
            lines = readlines_file(PID_FILE)
        except os.error as e:
            logger.error('could not read {0}: {1}'.format(PID_FILE, e))
            return None

        if len(lines) < 6:
            logger.error('{0} seems to be truncated, unable to read connection information'.format(PID_FILE))
            return None

        port = lines[3].strip()
        unix_socket_path = lines[4].strip()
        if unix_socket_path != '':
            result['unix'] = [(unix_socket_path, port)]

        tcp_address = lines[5].strip()
        if tcp_address != '':
            if tcp_address == '*':
                tcp_address = '127.0.0.1'
            result['tcp'] = [(tcp_address, port)]
        if not result:
            logger.error('could not acquire a socket postmaster at {0} is listening on'.format(work_directory))
            return None
        return result


class ProcNetParser(object):
=======
class ProcNetParser:
>>>>>>> de530277
    """ Parse /proc/net/{tcp,tcp6,unix} and return the list of address:port
        pairs given the set of socket descriptors belonging to the object.
        The result is grouped by the socket type in a dictionary.
    """
    NET_UNIX_FILENAME = '/proc/net/unix'
    NET_TCP_FILENAME = '/proc/net/tcp'
    NET_TCP6_FILENAME = '/proc/net/tcp6'

    def __init__(self, pid):
        self.pid = pid
        self.sockets = {}
        self.unix_socket_header_len = 0
        # initialize the sockets hash with the contents of unix
        # and tcp sockets. tcp IPv6 is also read if it's present
<<<<<<< HEAD
        for fname in (self.NET_UNIX_FILENAME, self.NET_TCP_FILENAME):
=======
        for fname in ProcNetParser.NET_UNIX_FILENAME, ProcNetParser.NET_TCP_FILENAME:
>>>>>>> de530277
            self.read_socket_file(fname)
        if os.access(self.NET_TCP6_FILENAME, os.R_OK):
            self.read_socket_file(ProcNetParser.NET_TCP6_FILENAME)

    @staticmethod
    def _hex_to_int_str(val):
        return str(int(val, 16))

    @staticmethod
    def _hex_to_ip(val):
        newval = format(socket.ntohl(int(val, 16)), '08X')
        return '.'.join([str(int(newval[i: i + 2], 16)) for i in range(0, 8, 2)])

    @staticmethod
    def _hex_to_ipv6(val):
        newval_list = [format(socket.ntohl(int(val[x: x + 8], 16)), '08X') for x in range(0, 32, 8)]
        return ':'.join([':'.join((x[:4], x[4:])) for x in newval_list])

    def fetch_socket_inodes_for_process(self):
        """ read /proc/[pid]/fd and get those that correspond to sockets """
        inodes = []
        fd_dir = '/proc/{0}/fd'.format(self.pid)
        if not os.access(fd_dir, os.R_OK):
            logger.warning("unable to read {0}".format(fd_dir))
        else:
            for link in glob.glob('{0}/*'.format(fd_dir)):
                if not os.access(link, os.F_OK):
                    logger.warning("unable to access link {0}".format(link))
                    continue
                try:
                    target = os.readlink(link)
                except:
                    logger.error('coulnd\'t read link {0}'.format(link))
                else:
                    # socket:[8430]
                    match = re.search(r'socket:\[(\d+)\]', target)
                    if match:
                        inodes.append(int(match.group(1)))
        return inodes

    def match_socket_inodes(self):
        """ return the dictionary with socket types as strings,
            containing addresses (or unix path names) and port
        """
        result = {}
        inodes = self.fetch_socket_inodes_for_process()
        for inode in inodes:
            if inode in self.sockets:
                addr_tuple = self.parse_single_line(inode)
                if addr_tuple is None:
                    continue
                socket_type = addr_tuple[0]
                if socket_type in result:
                    result[socket_type].append(addr_tuple[1:])
                else:
                    result[socket_type] = [addr_tuple[1:]]
        return result

    def read_socket_file(self, filename):
        """ read file content, produce a dict of socket inode -> line """
        socket_type = filename.split('/')[-1]
        try:
            with open(filename) as fp:
                data = fp.readlines()
        except os.error as e:
            logger.error('unable to read from {0}: OS reported {1}'.format(filename, e))
        # remove the header
        header = (data.pop(0)).split()
        if socket_type == 'unix':
            self.unix_socket_header_len = len(header)
        indexes = [i for i, name in enumerate(header) if name.lower() == 'inode']
        if len(indexes) != 1:
            logger.error('attribute \'inode\' in the header of {0} is not unique or missing: {1}'.format(
                filename, header))
        else:
            inode_idx = indexes[0]
            if socket_type != 'unix':
                # for a tcp socket, 2 pairs of fields (tx_queue:rx_queue and tr:tm->when
                # are separated by colons and not spaces)
                inode_idx -= 2
            for line in data:
                fields = line.split()
                inode = int(fields[inode_idx])
                self.sockets[inode] = [socket_type, line]

    def parse_single_line(self, inode):
        """ apply socket-specific parsing rules """
        result = None
        (socket_type, line) = self.sockets[inode]
        if socket_type == 'unix':
            # we are interested in everything in the last field
            # note that it may contain spaces or other separator characters
            fields = line.split(None, self.unix_socket_header_len - 1)
            socket_path = fields[-1]
            # check that it looks like a PostgreSQL socket
            match = re.search(r'(.*?)/\.s\.PGSQL\.(\d+)$', socket_path)
            if match:
                # path - port
                result = (socket_type,) + match.groups(1)
            else:
                logger.warning(
                    'unix socket name is not recognized as belonging to PostgreSQL: {0}'.format(socket_path))
        else:
            address_port = line.split()[1]
            (address_hex, port_hex) = address_port.split(':')
            port = self._hex_to_int_str(port_hex)
            if socket_type == 'tcp6':
                address = self._hex_to_ipv6(address_hex)
            elif socket_type == 'tcp':
                address = self._hex_to_ip(address_hex)
            else:
                logger.error('unrecognized socket type: {0}'.format(socket_type))
            result = (socket_type, address, port)
        return result<|MERGE_RESOLUTION|>--- conflicted
+++ resolved
@@ -9,7 +9,6 @@
 
 connection_params = namedtuple('connection_params', ['pid', 'version', 'dbname'])
 
-<<<<<<< HEAD
 
 def get_dbname_from_path(db_path):
     m = re.search(r'/pgsql_(.*?)(/\d+.\d+)?/data/?', db_path)
@@ -159,9 +158,6 @@
 
 
 class ProcNetParser(object):
-=======
-class ProcNetParser:
->>>>>>> de530277
     """ Parse /proc/net/{tcp,tcp6,unix} and return the list of address:port
         pairs given the set of socket descriptors belonging to the object.
         The result is grouped by the socket type in a dictionary.
@@ -176,11 +172,7 @@
         self.unix_socket_header_len = 0
         # initialize the sockets hash with the contents of unix
         # and tcp sockets. tcp IPv6 is also read if it's present
-<<<<<<< HEAD
-        for fname in (self.NET_UNIX_FILENAME, self.NET_TCP_FILENAME):
-=======
-        for fname in ProcNetParser.NET_UNIX_FILENAME, ProcNetParser.NET_TCP_FILENAME:
->>>>>>> de530277
+        for fname in self.NET_UNIX_FILENAME, self.NET_TCP_FILENAME:
             self.read_socket_file(fname)
         if os.access(self.NET_TCP6_FILENAME, os.R_OK):
             self.read_socket_file(ProcNetParser.NET_TCP6_FILENAME)
