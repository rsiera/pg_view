<<<<<<< HEAD
from collections import defaultdict, namedtuple
=======
import glob
import socket
from collections import namedtuple
>>>>>>> 8926f1f2

import os
import psutil
import re

<<<<<<< HEAD
from pg_view.utils import readlines_file, read_file
from pg_view import loggers

connection_params = namedtuple('connection_params', ['pid', 'version', 'dbname'])

=======
from pg_view.utils import readlines_file, read_file, STAT_FIELD
from pg_view import loggers

connection_params = namedtuple('connection_params', ['pid', 'version', 'dbname'])

>>>>>>> 8926f1f2

def get_dbname_from_path(db_path):
    m = re.search(r'/pgsql_(.*?)(/\d+.\d+)?/data/?', db_path)
    return m.group(1) if m else db_path
<<<<<<< HEAD
=======


class ProcWorker(object):
    def get_postmasters_directories(self):
        """ detect all postmasters running and get their pids """
        postmasters = {}
        pg_pids, pg_proc_stat = self._get_postgres_processes()

        # we have a pid -> stat fields map, and an array of all pids.
        # sort pids array by the start time of the process, so that we
        # minimize the number of looks into /proc/../cmdline latter
        # the idea is that processes starting earlier are likely to be
        # parent ones.
        pg_pids.sort(key=lambda pid: pg_proc_stat[pid][STAT_FIELD.st_start_time])
        for pid in pg_pids:
            st = pg_proc_stat[pid]
            ppid = st[STAT_FIELD.st_ppid]
            # if parent is also a postgres process - no way this is a postmaster
            if ppid in pg_pids:
                continue
            link_filename = '/proc/{0}/cwd'.format(pid)
            # now get its data directory in the /proc/[pid]/cmdline
            if not os.access(link_filename, os.R_OK):
                loggers.logger.warning(
                    'potential postmaster work directory file {0} is not accessible'.format(link_filename))
                continue
            # now read the actual directory, check this is accessible to us and belongs to PostgreSQL
            # additionally, we check that we haven't seen this directory before, in case the check
            # for a parent pid still produce a postmaster child. Be extra careful to catch all exceptions
            # at this phase, we don't want one bad postmaster to be the reason of tool's failure for the
            # other good ones.
            try:
                pg_dir = os.readlink(link_filename)
            except os.error as e:
                loggers.logger.error('unable to readlink {0}: OS reported {1}'.format(link_filename, e))
                continue
            if pg_dir in postmasters:
                continue
            if not os.access(pg_dir, os.R_OK):
                loggers.logger.warning(
                    'unable to access the PostgreSQL candidate directory {0}, have to skip it'.format(pg_dir))
                continue

            params = self.get_pg_version_from_file(pid, pg_dir)
            if params:
                postmasters[pg_dir] = params
        return postmasters

    def _get_postgres_processes(self):
        pg_pids = []
        pg_proc_stat = {}
        # get all 'number' directories from /proc/ and sort them
        for f in glob.glob('/proc/[0-9]*/stat'):
            # make sure the particular pid is accessible to us
            if not os.access(f, os.R_OK):
                continue
            try:
                with open(f, 'rU') as fp:
                    stat_fields = fp.read().strip().split()
            except:
                loggers.logger.error('failed to read {0}'.format(f))
                continue
            # read PostgreSQL processes. Avoid zombies
            if len(stat_fields) < STAT_FIELD.st_start_time + 1 or stat_fields[STAT_FIELD.st_process_name] not in \
                    ('(postgres)', '(postmaster)') or stat_fields[STAT_FIELD.st_state] == 'Z':
                if stat_fields[STAT_FIELD.st_state] == 'Z':
                    loggers.logger.warning('zombie process {0}'.format(f))
                if len(stat_fields) < STAT_FIELD.st_start_time + 1:
                    loggers.logger.error('{0} output is too short'.format(f))
                continue
            # convert interesting fields to int
            for no in STAT_FIELD.st_pid, STAT_FIELD.st_ppid, STAT_FIELD.st_start_time:
                stat_fields[no] = int(stat_fields[no])
            pid = stat_fields[STAT_FIELD.st_pid]
            pg_proc_stat[pid] = stat_fields
            pg_pids.append(pid)
        return pg_pids, pg_proc_stat

    def get_pg_version_from_file(self, pid, pg_dir):
        link_filename = '/proc/{0}/cwd'.format(pid)
        # if PG_VERSION file is missing, this is not a postgres directory
        PG_VERSION_FILENAME = '{0}/PG_VERSION'.format(link_filename)
        if not os.access(PG_VERSION_FILENAME, os.R_OK):
            loggers.logger.warning('PostgreSQL candidate directory {0} is missing PG_VERSION file, '
                                   'have to skip it'.format(pg_dir))
            return None
        try:
            data = read_file(PG_VERSION_FILENAME).strip()
            version = self._version_or_value_error(data)
        except os.error:
            loggers.logger.error('unable to read version number from PG_VERSION directory {0}, '
                                 'have to skip it'.format(pg_dir))
        except ValueError:
            loggers.logger.error("PG_VERSION doesn't contain a valid version number: {0}".format(data))
        else:
            dbname = get_dbname_from_path(pg_dir)
            return connection_params(pid=pid, version=version, dbname=dbname)
        return None
>>>>>>> 8926f1f2

    def _version_or_value_error(self, data):
        if data is not None and len(data) >= 3:
            version = float(data)
        else:
            raise ValueError
        return version

<<<<<<< HEAD
class ProcWorker(object):
    def get_postmasters_directories(self):
        """ detect all postmasters running and get their pids """
        postmasters = {}
        process_candidates = self._get_postgres_processes()
        process_candidates_pids = [p.pid for p in process_candidates]

        # Omitting start_time, I assume that lower pid is started earlier
        for proc in process_candidates:
            ppid = proc.ppid()
            # if parent is also a postgres process - no way this is a postmaster
            if ppid in process_candidates_pids:
                continue
            pg_dir = proc.cwd()
            if pg_dir in postmasters:
                continue

            params = self.get_pg_version_from_file(proc.pid, pg_dir)
            if params:
                postmasters[pg_dir] = params
        return postmasters

    def _get_postgres_processes(self):
        return [p for p in psutil.process_iter() if p.name() in ('postgres', 'postmaster')]

    def get_pg_version_from_file(self, proc_pid, pg_dir):
        # if PG_VERSION file is missing, this is not a postgres directory
        PG_VERSION_FILENAME = '{0}/PG_VERSION'.format(pg_dir)
        if not os.access(PG_VERSION_FILENAME, os.R_OK):
            loggers.logger.warning('PostgreSQL candidate directory {0} is missing PG_VERSION file, '
                                   'have to skip it'.format(pg_dir))
            return None
        try:
            data = read_file(PG_VERSION_FILENAME).strip()
            version = self._version_or_value_error(data)
        except os.error:
            loggers.logger.error('unable to read version number from PG_VERSION directory {0}, '
                                 'have to skip it'.format(pg_dir))
        except ValueError:
            loggers.logger.error("PG_VERSION doesn't contain a valid version number: {0}".format(data))
        else:
            dbname = get_dbname_from_path(pg_dir)
            return connection_params(pid=proc_pid, version=version, dbname=dbname)
        return None

    def _version_or_value_error(self, data):
        if data is not None and len(data) >= 3:
            version = float(data)
        else:
            raise ValueError
        return version
=======
    def detect_with_postmaster_pid(self, work_directory, version):
        # PostgreSQL 9.0 doesn't have enough data
        result = {}
        if version is None or version == 9.0:
            return None
        PID_FILE = '{0}/postmaster.pid'.format(work_directory)

        # try to access the socket directory
        if not os.access(work_directory, os.R_OK | os.X_OK):
            loggers.logger.warning(
                'cannot access PostgreSQL cluster directory {0}: permission denied'.format(work_directory))
            return None
        try:
            lines = readlines_file(PID_FILE)
        except os.error as e:
            loggers.logger.error('could not read {0}: {1}'.format(PID_FILE, e))
            return None

        if len(lines) < 6:
            loggers.logger.error('{0} seems to be truncated, unable to read connection information'.format(PID_FILE))
            return None

        port = lines[3].strip()
        unix_socket_path = lines[4].strip()
        if unix_socket_path != '':
            result['unix'] = [(unix_socket_path, port)]

        tcp_address = lines[5].strip()
        if tcp_address != '':
            if tcp_address == '*':
                tcp_address = '127.0.0.1'
            result['tcp'] = [(tcp_address, port)]
        if not result:
            loggers.logger.error('could not acquire a socket postmaster at {0} is listening on'.format(work_directory))
            return None
        return result
>>>>>>> 8926f1f2

    def detect_with_postmaster_pid(self, work_directory, version):
        # PostgreSQL 9.0 doesn't have enough data
        result = {}
        if version is None or version == 9.0:
            return None
        PID_FILE = '{0}/postmaster.pid'.format(work_directory)

<<<<<<< HEAD
        # try to access the socket directory
        if not os.access(work_directory, os.R_OK | os.X_OK):
            loggers.logger.warning(
                'cannot access PostgreSQL cluster directory {0}: permission denied'.format(work_directory))
            return None
        try:
            lines = readlines_file(PID_FILE)
        except os.error as e:
            loggers.logger.error('could not read {0}: {1}'.format(PID_FILE, e))
            return None

        if len(lines) < 6:
            loggers.logger.error('{0} seems to be truncated, unable to read connection information'.format(PID_FILE))
            return None

        port = lines[3].strip()
        unix_socket_path = lines[4].strip()
        if unix_socket_path != '':
            result['unix'] = [(unix_socket_path, port)]

        tcp_address = lines[5].strip()
        if tcp_address != '':
            if tcp_address == '*':
                tcp_address = '127.0.0.1'
            result['tcp'] = [(tcp_address, port)]
        if not result:
            loggers.logger.error('could not acquire a socket postmaster at {0} is listening on'.format(work_directory))
            return None
        return result


=======
>>>>>>> 8926f1f2
class ProcNetParser(object):
    """ Parse /proc/net/{tcp,tcp6,unix} and return the list of address:port
        pairs given the set of socket descriptors belonging to the object.
        The result is grouped by the socket type in a dictionary.
    """
<<<<<<< HEAD
    ALLOWED_NET_CONNECTIONS = ('unix', 'tcp', 'tcp6')

    def __init__(self, pid):
        self.pid = pid
        self.unix_socket_header_len = 0
        self.sockets = self.get_socket_connections()

    def get_socket_connections(self):
        sockets = {}
        for conn_type in self.ALLOWED_NET_CONNECTIONS:
            sockets[conn_type] = self.get_connections_for_pid(conn_type)
        return sockets

    def get_connections_for_pid(self, conn_type):
        return [c for c in psutil.net_connections(conn_type) if c.pid == self.pid]

    def get_connections_from_sockets(self):
        connections_by_type = defaultdict(list)
        for conn_type, sockets in self.sockets.items():
            for socket in sockets:
                addr_tuple = self._get_connection_by_type(conn_type, socket)
                if addr_tuple:
                    connections_by_type[conn_type].append(addr_tuple)
        return connections_by_type

    def _get_connection_by_type(self, conn_type, sconn):
        if conn_type == 'unix':
            match = re.search(r'(.*?)/\.s\.PGSQL\.(\d+)$', sconn.laddr)
=======
    NET_UNIX_FILENAME = '/proc/net/unix'
    NET_TCP_FILENAME = '/proc/net/tcp'
    NET_TCP6_FILENAME = '/proc/net/tcp6'

    def __init__(self, pid):
        self.pid = pid
        self.sockets = {}
        self.unix_socket_header_len = 0
        # initialize the sockets hash with the contents of unix
        # and tcp sockets. tcp IPv6 is also read if it's present
        for fname in (self.NET_UNIX_FILENAME, self.NET_TCP_FILENAME):
            self.read_socket_file(fname)
        if os.access(self.NET_TCP6_FILENAME, os.R_OK):
            self.read_socket_file(ProcNetParser.NET_TCP6_FILENAME)

    @staticmethod
    def _hex_to_int_str(val):
        return str(int(val, 16))

    @staticmethod
    def _hex_to_ip(val):
        newval = format(socket.ntohl(int(val, 16)), '08X')
        return '.'.join([str(int(newval[i: i + 2], 16)) for i in range(0, 8, 2)])

    @staticmethod
    def _hex_to_ipv6(val):
        newval_list = [format(socket.ntohl(int(val[x: x + 8], 16)), '08X') for x in range(0, 32, 8)]
        return ':'.join([':'.join((x[:4], x[4:])) for x in newval_list])

    def fetch_socket_inodes_for_process(self):
        """ read /proc/[pid]/fd and get those that correspond to sockets """
        inodes = []
        fd_dir = '/proc/{0}/fd'.format(self.pid)
        if not os.access(fd_dir, os.R_OK):
            loggers.logger.warning("unable to read {0}".format(fd_dir))
        else:
            for link in glob.glob('{0}/*'.format(fd_dir)):
                if not os.access(link, os.F_OK):
                    loggers.logger.warning("unable to access link {0}".format(link))
                    continue
                try:
                    target = os.readlink(link)
                except:
                    loggers.logger.error('coulnd\'t read link {0}'.format(link))
                else:
                    # socket:[8430]
                    match = re.search(r'socket:\[(\d+)\]', target)
                    if match:
                        inodes.append(int(match.group(1)))
        return inodes

    def match_socket_inodes(self):
        """ return the dictionary with socket types as strings,
            containing addresses (or unix path names) and port
        """
        result = {}
        inodes = self.fetch_socket_inodes_for_process()
        for inode in inodes:
            if inode in self.sockets:
                addr_tuple = self.parse_single_line(inode)
                if addr_tuple is None:
                    continue
                socket_type = addr_tuple[0]
                if socket_type in result:
                    result[socket_type].append(addr_tuple[1:])
                else:
                    result[socket_type] = [addr_tuple[1:]]
        return result

    def read_socket_file(self, filename):
        """ read file content, produce a dict of socket inode -> line """
        socket_type = filename.split('/')[-1]
        try:
            with open(filename) as fp:
                data = fp.readlines()
        except os.error as e:
            loggers.logger.error('unable to read from {0}: OS reported {1}'.format(filename, e))
        # remove the header
        header = (data.pop(0)).split()
        if socket_type == 'unix':
            self.unix_socket_header_len = len(header)
        indexes = [i for i, name in enumerate(header) if name.lower() == 'inode']
        if len(indexes) != 1:
            loggers.logger.error('attribute \'inode\' in the header of {0} is not unique or missing: {1}'.format(
                         filename, header))
        else:
            inode_idx = indexes[0]
            if socket_type != 'unix':
                # for a tcp socket, 2 pairs of fields (tx_queue:rx_queue and tr:tm->when
                # are separated by colons and not spaces)
                inode_idx -= 2
            for line in data:
                fields = line.split()
                inode = int(fields[inode_idx])
                self.sockets[inode] = [socket_type, line]

    def parse_single_line(self, inode):
        """ apply socket-specific parsing rules """
        result = None
        (socket_type, line) = self.sockets[inode]
        if socket_type == 'unix':
            # we are interested in everything in the last field
            # note that it may contain spaces or other separator characters
            fields = line.split(None, self.unix_socket_header_len - 1)
            socket_path = fields[-1]
            # check that it looks like a PostgreSQL socket
            match = re.search(r'(.*?)/\.s\.PGSQL\.(\d+)$', socket_path)
>>>>>>> 8926f1f2
            if match:
                address, port = match.groups(1)
                return address, port
            else:
                loggers.logger.warning(
                    'unix socket name is not recognized as belonging to PostgreSQL: {0}'.format(sconn))
        elif conn_type in ('tcp', 'tcp6'):
            address, port = sconn.laddr
            return address, port
        return None<|MERGE_RESOLUTION|>--- conflicted
+++ resolved
@@ -1,142 +1,20 @@
-<<<<<<< HEAD
+import os
 from collections import defaultdict, namedtuple
-=======
-import glob
-import socket
-from collections import namedtuple
->>>>>>> 8926f1f2
 
-import os
 import psutil
 import re
 
-<<<<<<< HEAD
 from pg_view.utils import readlines_file, read_file
 from pg_view import loggers
 
 connection_params = namedtuple('connection_params', ['pid', 'version', 'dbname'])
 
-=======
-from pg_view.utils import readlines_file, read_file, STAT_FIELD
-from pg_view import loggers
-
-connection_params = namedtuple('connection_params', ['pid', 'version', 'dbname'])
-
->>>>>>> 8926f1f2
 
 def get_dbname_from_path(db_path):
     m = re.search(r'/pgsql_(.*?)(/\d+.\d+)?/data/?', db_path)
     return m.group(1) if m else db_path
-<<<<<<< HEAD
-=======
 
 
-class ProcWorker(object):
-    def get_postmasters_directories(self):
-        """ detect all postmasters running and get their pids """
-        postmasters = {}
-        pg_pids, pg_proc_stat = self._get_postgres_processes()
-
-        # we have a pid -> stat fields map, and an array of all pids.
-        # sort pids array by the start time of the process, so that we
-        # minimize the number of looks into /proc/../cmdline latter
-        # the idea is that processes starting earlier are likely to be
-        # parent ones.
-        pg_pids.sort(key=lambda pid: pg_proc_stat[pid][STAT_FIELD.st_start_time])
-        for pid in pg_pids:
-            st = pg_proc_stat[pid]
-            ppid = st[STAT_FIELD.st_ppid]
-            # if parent is also a postgres process - no way this is a postmaster
-            if ppid in pg_pids:
-                continue
-            link_filename = '/proc/{0}/cwd'.format(pid)
-            # now get its data directory in the /proc/[pid]/cmdline
-            if not os.access(link_filename, os.R_OK):
-                loggers.logger.warning(
-                    'potential postmaster work directory file {0} is not accessible'.format(link_filename))
-                continue
-            # now read the actual directory, check this is accessible to us and belongs to PostgreSQL
-            # additionally, we check that we haven't seen this directory before, in case the check
-            # for a parent pid still produce a postmaster child. Be extra careful to catch all exceptions
-            # at this phase, we don't want one bad postmaster to be the reason of tool's failure for the
-            # other good ones.
-            try:
-                pg_dir = os.readlink(link_filename)
-            except os.error as e:
-                loggers.logger.error('unable to readlink {0}: OS reported {1}'.format(link_filename, e))
-                continue
-            if pg_dir in postmasters:
-                continue
-            if not os.access(pg_dir, os.R_OK):
-                loggers.logger.warning(
-                    'unable to access the PostgreSQL candidate directory {0}, have to skip it'.format(pg_dir))
-                continue
-
-            params = self.get_pg_version_from_file(pid, pg_dir)
-            if params:
-                postmasters[pg_dir] = params
-        return postmasters
-
-    def _get_postgres_processes(self):
-        pg_pids = []
-        pg_proc_stat = {}
-        # get all 'number' directories from /proc/ and sort them
-        for f in glob.glob('/proc/[0-9]*/stat'):
-            # make sure the particular pid is accessible to us
-            if not os.access(f, os.R_OK):
-                continue
-            try:
-                with open(f, 'rU') as fp:
-                    stat_fields = fp.read().strip().split()
-            except:
-                loggers.logger.error('failed to read {0}'.format(f))
-                continue
-            # read PostgreSQL processes. Avoid zombies
-            if len(stat_fields) < STAT_FIELD.st_start_time + 1 or stat_fields[STAT_FIELD.st_process_name] not in \
-                    ('(postgres)', '(postmaster)') or stat_fields[STAT_FIELD.st_state] == 'Z':
-                if stat_fields[STAT_FIELD.st_state] == 'Z':
-                    loggers.logger.warning('zombie process {0}'.format(f))
-                if len(stat_fields) < STAT_FIELD.st_start_time + 1:
-                    loggers.logger.error('{0} output is too short'.format(f))
-                continue
-            # convert interesting fields to int
-            for no in STAT_FIELD.st_pid, STAT_FIELD.st_ppid, STAT_FIELD.st_start_time:
-                stat_fields[no] = int(stat_fields[no])
-            pid = stat_fields[STAT_FIELD.st_pid]
-            pg_proc_stat[pid] = stat_fields
-            pg_pids.append(pid)
-        return pg_pids, pg_proc_stat
-
-    def get_pg_version_from_file(self, pid, pg_dir):
-        link_filename = '/proc/{0}/cwd'.format(pid)
-        # if PG_VERSION file is missing, this is not a postgres directory
-        PG_VERSION_FILENAME = '{0}/PG_VERSION'.format(link_filename)
-        if not os.access(PG_VERSION_FILENAME, os.R_OK):
-            loggers.logger.warning('PostgreSQL candidate directory {0} is missing PG_VERSION file, '
-                                   'have to skip it'.format(pg_dir))
-            return None
-        try:
-            data = read_file(PG_VERSION_FILENAME).strip()
-            version = self._version_or_value_error(data)
-        except os.error:
-            loggers.logger.error('unable to read version number from PG_VERSION directory {0}, '
-                                 'have to skip it'.format(pg_dir))
-        except ValueError:
-            loggers.logger.error("PG_VERSION doesn't contain a valid version number: {0}".format(data))
-        else:
-            dbname = get_dbname_from_path(pg_dir)
-            return connection_params(pid=pid, version=version, dbname=dbname)
-        return None
->>>>>>> 8926f1f2
-
-    def _version_or_value_error(self, data):
-        if data is not None and len(data) >= 3:
-            version = float(data)
-        else:
-            raise ValueError
-        return version
-
-<<<<<<< HEAD
 class ProcWorker(object):
     def get_postmasters_directories(self):
         """ detect all postmasters running and get their pids """
@@ -144,7 +22,6 @@
         process_candidates = self._get_postgres_processes()
         process_candidates_pids = [p.pid for p in process_candidates]
 
-        # Omitting start_time, I assume that lower pid is started earlier
         for proc in process_candidates:
             ppid = proc.ppid()
             # if parent is also a postgres process - no way this is a postmaster
@@ -188,7 +65,7 @@
         else:
             raise ValueError
         return version
-=======
+
     def detect_with_postmaster_pid(self, work_directory, version):
         # PostgreSQL 9.0 doesn't have enough data
         result = {}
@@ -225,55 +102,13 @@
             loggers.logger.error('could not acquire a socket postmaster at {0} is listening on'.format(work_directory))
             return None
         return result
->>>>>>> 8926f1f2
-
-    def detect_with_postmaster_pid(self, work_directory, version):
-        # PostgreSQL 9.0 doesn't have enough data
-        result = {}
-        if version is None or version == 9.0:
-            return None
-        PID_FILE = '{0}/postmaster.pid'.format(work_directory)
-
-<<<<<<< HEAD
-        # try to access the socket directory
-        if not os.access(work_directory, os.R_OK | os.X_OK):
-            loggers.logger.warning(
-                'cannot access PostgreSQL cluster directory {0}: permission denied'.format(work_directory))
-            return None
-        try:
-            lines = readlines_file(PID_FILE)
-        except os.error as e:
-            loggers.logger.error('could not read {0}: {1}'.format(PID_FILE, e))
-            return None
-
-        if len(lines) < 6:
-            loggers.logger.error('{0} seems to be truncated, unable to read connection information'.format(PID_FILE))
-            return None
-
-        port = lines[3].strip()
-        unix_socket_path = lines[4].strip()
-        if unix_socket_path != '':
-            result['unix'] = [(unix_socket_path, port)]
-
-        tcp_address = lines[5].strip()
-        if tcp_address != '':
-            if tcp_address == '*':
-                tcp_address = '127.0.0.1'
-            result['tcp'] = [(tcp_address, port)]
-        if not result:
-            loggers.logger.error('could not acquire a socket postmaster at {0} is listening on'.format(work_directory))
-            return None
-        return result
 
 
-=======
->>>>>>> 8926f1f2
 class ProcNetParser(object):
     """ Parse /proc/net/{tcp,tcp6,unix} and return the list of address:port
         pairs given the set of socket descriptors belonging to the object.
         The result is grouped by the socket type in a dictionary.
     """
-<<<<<<< HEAD
     ALLOWED_NET_CONNECTIONS = ('unix', 'tcp', 'tcp6')
 
     def __init__(self, pid):
@@ -302,115 +137,6 @@
     def _get_connection_by_type(self, conn_type, sconn):
         if conn_type == 'unix':
             match = re.search(r'(.*?)/\.s\.PGSQL\.(\d+)$', sconn.laddr)
-=======
-    NET_UNIX_FILENAME = '/proc/net/unix'
-    NET_TCP_FILENAME = '/proc/net/tcp'
-    NET_TCP6_FILENAME = '/proc/net/tcp6'
-
-    def __init__(self, pid):
-        self.pid = pid
-        self.sockets = {}
-        self.unix_socket_header_len = 0
-        # initialize the sockets hash with the contents of unix
-        # and tcp sockets. tcp IPv6 is also read if it's present
-        for fname in (self.NET_UNIX_FILENAME, self.NET_TCP_FILENAME):
-            self.read_socket_file(fname)
-        if os.access(self.NET_TCP6_FILENAME, os.R_OK):
-            self.read_socket_file(ProcNetParser.NET_TCP6_FILENAME)
-
-    @staticmethod
-    def _hex_to_int_str(val):
-        return str(int(val, 16))
-
-    @staticmethod
-    def _hex_to_ip(val):
-        newval = format(socket.ntohl(int(val, 16)), '08X')
-        return '.'.join([str(int(newval[i: i + 2], 16)) for i in range(0, 8, 2)])
-
-    @staticmethod
-    def _hex_to_ipv6(val):
-        newval_list = [format(socket.ntohl(int(val[x: x + 8], 16)), '08X') for x in range(0, 32, 8)]
-        return ':'.join([':'.join((x[:4], x[4:])) for x in newval_list])
-
-    def fetch_socket_inodes_for_process(self):
-        """ read /proc/[pid]/fd and get those that correspond to sockets """
-        inodes = []
-        fd_dir = '/proc/{0}/fd'.format(self.pid)
-        if not os.access(fd_dir, os.R_OK):
-            loggers.logger.warning("unable to read {0}".format(fd_dir))
-        else:
-            for link in glob.glob('{0}/*'.format(fd_dir)):
-                if not os.access(link, os.F_OK):
-                    loggers.logger.warning("unable to access link {0}".format(link))
-                    continue
-                try:
-                    target = os.readlink(link)
-                except:
-                    loggers.logger.error('coulnd\'t read link {0}'.format(link))
-                else:
-                    # socket:[8430]
-                    match = re.search(r'socket:\[(\d+)\]', target)
-                    if match:
-                        inodes.append(int(match.group(1)))
-        return inodes
-
-    def match_socket_inodes(self):
-        """ return the dictionary with socket types as strings,
-            containing addresses (or unix path names) and port
-        """
-        result = {}
-        inodes = self.fetch_socket_inodes_for_process()
-        for inode in inodes:
-            if inode in self.sockets:
-                addr_tuple = self.parse_single_line(inode)
-                if addr_tuple is None:
-                    continue
-                socket_type = addr_tuple[0]
-                if socket_type in result:
-                    result[socket_type].append(addr_tuple[1:])
-                else:
-                    result[socket_type] = [addr_tuple[1:]]
-        return result
-
-    def read_socket_file(self, filename):
-        """ read file content, produce a dict of socket inode -> line """
-        socket_type = filename.split('/')[-1]
-        try:
-            with open(filename) as fp:
-                data = fp.readlines()
-        except os.error as e:
-            loggers.logger.error('unable to read from {0}: OS reported {1}'.format(filename, e))
-        # remove the header
-        header = (data.pop(0)).split()
-        if socket_type == 'unix':
-            self.unix_socket_header_len = len(header)
-        indexes = [i for i, name in enumerate(header) if name.lower() == 'inode']
-        if len(indexes) != 1:
-            loggers.logger.error('attribute \'inode\' in the header of {0} is not unique or missing: {1}'.format(
-                         filename, header))
-        else:
-            inode_idx = indexes[0]
-            if socket_type != 'unix':
-                # for a tcp socket, 2 pairs of fields (tx_queue:rx_queue and tr:tm->when
-                # are separated by colons and not spaces)
-                inode_idx -= 2
-            for line in data:
-                fields = line.split()
-                inode = int(fields[inode_idx])
-                self.sockets[inode] = [socket_type, line]
-
-    def parse_single_line(self, inode):
-        """ apply socket-specific parsing rules """
-        result = None
-        (socket_type, line) = self.sockets[inode]
-        if socket_type == 'unix':
-            # we are interested in everything in the last field
-            # note that it may contain spaces or other separator characters
-            fields = line.split(None, self.unix_socket_header_len - 1)
-            socket_path = fields[-1]
-            # check that it looks like a PostgreSQL socket
-            match = re.search(r'(.*?)/\.s\.PGSQL\.(\d+)$', socket_path)
->>>>>>> 8926f1f2
             if match:
                 address, port = match.groups(1)
                 return address, port
