--- conflicted
+++ resolved
@@ -115,15 +115,8 @@
     return True
 
 
-<<<<<<< HEAD
 def get_output(method, screen):
     if method == OUTPUT_METHOD.curses:
-=======
-def do_loop(screen, groups, output_method, collectors, consumer):
-    """ Display output (or pass it through to ncurses) """
-
-    if output_method == OUTPUT_METHOD.curses:
->>>>>>> de530277
         if screen is None:
             logger.error('No parent screen is passed to the curses application')
             sys.exit(1)
@@ -145,29 +138,16 @@
     while 1:
         # process input:
         consumer.consume()
-<<<<<<< HEAD
         for collector in collectors:
-            if output_method == OUTPUT_METHOD.curses:
+            if output_method == OUTPUT_METHOD.curses and not poll_keys(screen, output):
                 if not poll_keys(screen, output):
                     # bail out immediately
                     return
 
             process_single_collector(collector, flags.filter_aux)
-            if output_method == OUTPUT_METHOD.curses:
+            if output_method == OUTPUT_METHOD.curses and not poll_keys(screen, output):
                 if not poll_keys(screen, output):
                     return
-=======
-        for st in collectors:
-            if output_method == OUTPUT_METHOD.curses and not poll_keys(screen, output):
-                # bail out immediately
-                return
-            st.set_units_display(flags.display_units)
-            st.set_ignore_autohide(not flags.autohide_fields)
-            st.set_notrim(flags.notrim)
-            process_single_collector(st)
-            if output_method == OUTPUT_METHOD.curses and not poll_keys(screen, output):
-                return
->>>>>>> de530277
 
         if output_method == OUTPUT_METHOD.curses:
             process_groups(groups)
@@ -237,82 +217,54 @@
                 clusters.append(cluster)
 
     elif options.host:
-<<<<<<< HEAD
-        # try to connect to the database specified by command-line options
-=======
         # connect to the database using the connection string supplied from command-line
-        conn = build_connection(options.host, options.port, options.username, options.dbname)
->>>>>>> de530277
-        instance = options.instance or "default"
         db_client = DBClient.from_options(options)
         try:
             cluster = db_client.establish_user_defined_connection(instance, clusters)
         except (NotConnectedError, NoPidConnectionError):
             logger.error("unable to continue with cluster {0}".format(instance))
-<<<<<<< HEAD
         except DuplicatedConnectionError:
             pass
         else:
             clusters.append(cluster)
-=======
     elif options.use_service and options.instance:
         # connect to the database using the service name
         if not establish_user_defined_connection(options.instance, {'service': options.instance}, clusters):
             logger.error("unable to continue with cluster {0}".format(options.instance))
->>>>>>> de530277
     else:
         # do autodetection
         postmasters = ProcWorker().get_postmasters_directories()
         # get all PostgreSQL instances
-<<<<<<< HEAD
         for result_work_dir, connection_params in postmasters.items():
-            # if user requested a specific database name and version - don't try to connect to others
+            (ppid, dbversion, dbname) = connection_params
             try:
-                validate_autodetected_conn_param(user_dbname, user_dbver, result_work_dir, connection_params)
+                validate_autodetected_conn_param(dbname, dbversion, result_work_dir, connection_params)
             except InvalidConnectionParamError:
                 continue
-            db_client = DBClient.from_postmasters(
-                result_work_dir, connection_params.pid, connection_params.version, options)
-            if db_client is None:
-                continue
-            conn = db_client.connection_builder.build_connection()
-            try:
-=======
-        for result_work_dir, data in postmasters.items():
-            (ppid, dbversion, dbname) = data
-            # if user requested a specific database name and version - don't try to connect to others
+
             if options.instance:
                 if dbname != options.instance or not result_work_dir or not ppid:
                     continue
                 if options.version is not None and dbversion != options.version:
                     continue
+            db_client = DBClient.from_postmasters(result_work_dir, ppid, dbversion, options)
+            if db_client is None:
+                continue
+            conn = db_client.connection_builder.build_connection()
             try:
-                conndata = detect_db_connection_arguments(
-                    result_work_dir, ppid, dbversion, options.username, options.dbname)
-                if conndata is None:
-                    continue
-                host = conndata['host']
-                port = conndata['port']
-                conn = build_connection(host, port, options.username, options.dbname)
->>>>>>> de530277
                 pgcon = psycopg2.connect(**conn)
             except Exception as e:
                 logger.error('PostgreSQL exception {0}'.format(e))
                 pgcon = None
             if pgcon:
-<<<<<<< HEAD
                 desc = make_cluster_desc(
-                    name=connection_params.dbname,
-                    version=connection_params.version,
+                    name=dbname,
+                    version=dbversion,
                     workdir=result_work_dir,
-                    pid=connection_params.pid,
+                    pid=ppid,
                     pgcon=pgcon,
                     conn=conn
                 )
-=======
-                desc = make_cluster_desc(name=dbname, version=dbversion, workdir=result_work_dir,
-                                         pid=ppid, pgcon=pgcon, conn=conn)
->>>>>>> de530277
                 clusters.append(desc)
 
     collectors = []
@@ -327,14 +279,9 @@
         # initialize the disks stat collector process and create an exchange queue
         q = JoinableQueue(1)
         work_directories = [cl['wd'] for cl in clusters if 'wd' in cl]
-<<<<<<< HEAD
-
-        collector = DetachedDiskStatCollector(q, work_directories)
-=======
         dbversion = dbversion or clusters[0]['ver']
 
         collector = DetachedDiskStatCollector(q, work_directories, dbversion)
->>>>>>> de530277
         collector.start()
         consumer = DiskCollectorConsumer(q)
 
